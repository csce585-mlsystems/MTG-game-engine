import random
import time
from typing import Optional, List
import matplotlib.pyplot as plt
import numpy as np
import psutil
import platform
import threading
import multiprocessing
from concurrent.futures import ThreadPoolExecutor, ProcessPoolExecutor

class GameState:
    """Track deck composition with multiple card categories (lands, creatures, spells, etc.)."""

    def __init__(self, card_counts: dict[str, int]):
        """Initialize game state
            Args: card_counts: Dictionary mapping category → count
                    e.g. {"land": 24, "creature": 20, "spell": 16}"""
        self.card_counts = card_counts
        self.total_cards = sum(card_counts.values())

    def probability(self, category: str) -> float:
        """Return probability of drawing a card of the given category."""
        if self.total_cards == 0 or category not in self.card_counts:
            return 0.0
        return self.card_counts[category] / self.total_cards

    def __str__(self) -> str:
        breakdown = ", ".join(f"{k}: {v}" for k, v in self.card_counts.items())
        return f"GameState({breakdown}, total={self.total_cards})"

def monte_carlo_probability(game_state: GameState, 
                            category: str,
                            num_simulations: int = 10000,
                            random_seed: Optional[int] = None) -> dict:
    """
    Monte Carlo simulation to predict probability of drawing a given category, such as lands.
    
    Args:
        category: e.g. "land", "creature", "spell", "<GIVEN-CARD-NAME>, etc"

    Returns:
        dictionary of simulation results and statistics.
    """

    start_time = time.time()
    if random_seed is not None:
        random.seed(random_seed)

    if game_state.total_cards == 0:
        return {
            'probability': 0.0,
            'simulations_run': num_simulations,
            'execution_time_seconds': time.time() - start_time,
            'game_state': str(game_state),
            'category': category
        }

    hits = 0
    base_probability = game_state.probability(category)

    #Run simulations
    for _ in range(num_simulations):
        #
        if random.random() < base_probability:
            hits += 1

    #Calculate detailed statistics
    simulated_probability = hits / num_simulations
    theoretical_probability = base_probability
    error = abs(simulated_probability - theoretical_probability)
    error_percentage = (error / theoretical_probability * 100) if theoretical_probability > 0 else 0

    sim_time = time.time() - start_time
    simulations_per_second = num_simulations / sim_time if sim_time > 0 else 0

    return {
        'probability': simulated_probability,
        'theoretical_probability': theoretical_probability,
        'absolute_error': error,
        'error_percentage': error_percentage,
        'simulations_run': num_simulations,
        'hits': hits,
        'execution_time_seconds': sim_time,
        'simulations_per_second': simulations_per_second,
        'game_state': str(game_state),
        'category': category
    }

def analyze_iterations_vs_accuracy(game_state: GameState, 
                                  max_simulations: int = 1000000,
                                  num_data_points: int = 20,
                                  num_trials: int = 10) -> dict:
    """
    Analyze the relationship between number of iterations and accuracy with multiple trials.
    
    Args:
        game_state: Game state to analyze
        max_simulations: Maximum number of simulations to test
        num_data_points: Number of data points to collect
        num_trials: Number of independent trials to run at each iteration count
        
    Returns:
        Dictionary with analysis results including means and standard deviations
    """
    # Create logarithmic spacing for simulation counts
    simulation_counts = np.logspace(2, np.log10(max_simulations), num_data_points, dtype=int)
    
    results = {
        'simulation_counts': [],
        'error_percentages_mean': [],
        'error_percentages_std': [],
        'error_percentages_all': [],
        'execution_times_mean': [],
        'execution_times_std': [],
        'simulations_per_second_mean': [],
        'simulations_per_second_std': [],
        'land_probabilities_mean': [],
        'land_probabilities_std': []
    }
    
    #Changing land_probability to probability to reflect changes in GameState
    theoretical_prob = game_state.probability("land")
    
    print(f"Analyzing {game_state} with theoretical probability: {theoretical_prob:.6f}")
    print(f"Running {num_trials} trials at each of {num_data_points} iteration counts...")
    
    total_runs = len(simulation_counts) * num_trials
    current_run = 0
    
    for i, sim_count in enumerate(simulation_counts):
        print(f"Progress: {i+1}/{len(simulation_counts)} iteration counts - {sim_count:,} simulations")
        
        trial_errors = []
        trial_times = []
        trial_speeds = []
        trial_probabilities = []
        
<<<<<<< HEAD
        for _ in range(trials):
            result = monte_carlo_probability(game_state, "land", num_simulations=sim_count)
=======
        # Run multiple independent trials
        for trial in range(num_trials):
            current_run += 1
            print(f"  Trial {trial+1}/{num_trials} (Overall: {current_run}/{total_runs})", end='\r')
            
            # Use different random seed for each trial to ensure independence
            result = monte_carlo_land_probability(game_state, num_simulations=sim_count, 
                                                random_seed=current_run)
            
>>>>>>> 29a1ccec
            trial_errors.append(result['error_percentage'])
            trial_times.append(result['execution_time_seconds'])
            trial_speeds.append(result['simulations_per_second'])
            trial_probabilities.append(result['land_probability'])
        
        # Calculate statistics across trials
        results['simulation_counts'].append(sim_count)
        results['error_percentages_mean'].append(np.mean(trial_errors))
        results['error_percentages_std'].append(np.std(trial_errors))
        results['error_percentages_all'].append(trial_errors.copy())
        results['execution_times_mean'].append(np.mean(trial_times))
        results['execution_times_std'].append(np.std(trial_times))
        results['simulations_per_second_mean'].append(np.mean(trial_speeds))
        results['simulations_per_second_std'].append(np.std(trial_speeds))
        results['land_probabilities_mean'].append(np.mean(trial_probabilities))
        results['land_probabilities_std'].append(np.std(trial_probabilities))
        
        print(f"  {sim_count:,} sims: {np.mean(trial_errors):.4f}±{np.std(trial_errors):.4f}% error")
    
    print("\nAnalysis complete!")
    return results

def create_optimization_plots(analysis_results: dict, game_state: GameState):
    """Create comprehensive plots for iterations vs accuracy optimization with error bars."""
    
    sim_counts = analysis_results['simulation_counts']
    errors_mean = analysis_results['error_percentages_mean']
    errors_std = analysis_results['error_percentages_std']
    times_mean = analysis_results['execution_times_mean']
    times_std = analysis_results['execution_times_std']
    speeds_mean = analysis_results['simulations_per_second_mean']
    speeds_std = analysis_results['simulations_per_second_std']
    probs_mean = analysis_results['land_probabilities_mean']
    probs_std = analysis_results['land_probabilities_std']
    
    # Create figure with subplots
<<<<<<< HEAD
    fig_width = 18
    base_fig_width = 14
    scale_factor = fig_width / base_fig_width
    
    fig, ((ax1, ax2), (ax3, ax4)) = plt.subplots(2, 2, figsize=(fig_width, 14 * scale_factor))
    fig.suptitle(f'Monte Carlo Optimization Analysis\n{game_state}', fontsize=16 * scale_factor, fontweight='bold')
    plt.subplots_adjust(top=0.90)
    
    # Plot 1: Error vs Simulations (log-log)
    ax1.loglog(sim_counts, errors, 'bo-', linewidth=2, markersize=6 * scale_factor)
    ax1.set_xlabel('Number of Simulations', fontsize=12 * scale_factor)
    ax1.set_ylabel('Error Percentage (%)', fontsize=12 * scale_factor)
    ax1.set_title('Accuracy vs Iterations', fontweight='bold', fontsize=14 * scale_factor)
=======
    fig, ((ax1, ax2), (ax3, ax4)) = plt.subplots(2, 2, figsize=(16, 12))
    fig.suptitle(f'Monte Carlo Optimization Analysis (Multiple Trials)\n{game_state}', 
                 fontsize=16, fontweight='bold')
    
    # Plot 1: Error vs Simulations with error bars
    ax1.errorbar(sim_counts, errors_mean, yerr=errors_std, 
                 fmt='bo-', linewidth=2, markersize=6, capsize=5, capthick=2)
    ax1.set_xscale('log')
    ax1.set_yscale('log')
    ax1.set_xlabel('Number of Simulations')
    ax1.set_ylabel('Error Percentage (%)')
    ax1.set_title('Accuracy vs Iterations (Mean ± Std Dev)')
>>>>>>> 29a1ccec
    ax1.grid(True, alpha=0.3)
    
<<<<<<< HEAD
    theoretical_errors = errors[0] * np.sqrt(sim_counts[0] / np.array(sim_counts))
    ax1.loglog(sim_counts, theoretical_errors, 'r--', alpha=0.7, label='Theoretical 1/√n')
    ax1.legend(fontsize=10 * scale_factor)
    
    # Plot 2: Execution Time vs Simulations
    ax2.loglog(sim_counts, times, 'go-', linewidth=2, markersize=6 * scale_factor)
    ax2.set_xlabel('Number of Simulations', fontsize=12 * scale_factor)
    ax2.set_ylabel('Execution Time (seconds)', fontsize=12 * scale_factor)
    ax2.set_title('Performance vs Iterations', fontweight='bold', fontsize=14 * scale_factor)
    ax2.grid(True, alpha=0.3)
    
    # Plot 3: Efficiency (Simulations per Second)
    ax3.semilogx(sim_counts, np.array(speeds) / 1e6, 'mo-', linewidth=2, markersize=6 * scale_factor)
    ax3.set_xlabel('Number of Simulations', fontsize=12 * scale_factor)
    ax3.set_ylabel('Simulations per Second (Millions)', fontsize=12 * scale_factor)
    ax3.set_title('Computational Efficiency', fontweight='bold', fontsize=14 * scale_factor)
=======
    # Add theoretical 1/sqrt(n) convergence line
    if len(errors_mean) > 0 and errors_mean[0] > 0:
        theoretical_errors = errors_mean[0] * np.sqrt(sim_counts[0] / np.array(sim_counts))
        ax1.loglog(sim_counts, theoretical_errors, 'r--', alpha=0.7, label='Theoretical 1/√n')
        ax1.legend()
    
    # Plot 2: Execution Time vs Simulations with error bars
    ax2.errorbar(sim_counts, times_mean, yerr=times_std,
                 fmt='go-', linewidth=2, markersize=6, capsize=5, capthick=2)
    ax2.set_xscale('log')
    ax2.set_yscale('log')
    ax2.set_xlabel('Number of Simulations')
    ax2.set_ylabel('Execution Time (seconds)')
    ax2.set_title('Performance vs Iterations (Mean ± Std Dev)')
    ax2.grid(True, alpha=0.3)
    
    # Plot 3: Probability Distribution vs Simulations
    theoretical_prob = game_state.land_probability()
    ax3.errorbar(sim_counts, probs_mean, yerr=probs_std,
                 fmt='mo-', linewidth=2, markersize=6, capsize=5, capthick=2, 
                 label='Simulated')
    ax3.axhline(y=theoretical_prob, color='red', linestyle='--', alpha=0.8, 
                label=f'Theoretical ({theoretical_prob:.6f})')
    ax3.set_xscale('log')
    ax3.set_xlabel('Number of Simulations')
    ax3.set_ylabel('Land Probability')
    ax3.set_title('Probability Convergence (Mean ± Std Dev)')
>>>>>>> 29a1ccec
    ax3.grid(True, alpha=0.3)
    ax3.legend()
    
<<<<<<< HEAD
    # Plot 4: Accuracy per Time (Optimization metric)
    accuracy_per_time = 1 / (np.array(errors) * np.array(times))  # Higher is better
    ax4.loglog(sim_counts, accuracy_per_time, 'co-', linewidth=2, markersize=6 * scale_factor)
    ax4.set_xlabel('Number of Simulations', fontsize=12 * scale_factor)
    ax4.set_ylabel('Accuracy per Second (1 / (Error% × Time))', fontsize=12 * scale_factor)
    ax4.set_title('Overall Efficiency (Higher = Better)', fontweight='bold', fontsize=14 * scale_factor)
=======
    # Plot 4: Coefficient of Variation (Std/Mean) for Error
    cv_error = np.array(errors_std) / np.array(errors_mean)
    ax4.semilogx(sim_counts, cv_error, 'co-', linewidth=2, markersize=6)
    ax4.set_xlabel('Number of Simulations')
    ax4.set_ylabel('Coefficient of Variation (Std/Mean)')
    ax4.set_title('Error Consistency vs Iterations')
>>>>>>> 29a1ccec
    ax4.grid(True, alpha=0.3)
    
    # Find optimal point (minimum coefficient of variation for reasonable accuracy)
    # Filter to reasonable accuracy first (< 1% error)
    reasonable_mask = np.array(errors_mean) < 1.0
    if np.any(reasonable_mask):
        reasonable_cv = cv_error[reasonable_mask]
        reasonable_sims = np.array(sim_counts)[reasonable_mask]
        optimal_idx = np.argmin(reasonable_cv)
        optimal_sims = reasonable_sims[optimal_idx]
        ax4.axvline(x=optimal_sims, color='red', linestyle='--', alpha=0.8)
        ax4.text(optimal_sims, max(cv_error) * 0.8, 
                 f'Most Consistent: {optimal_sims:,}', rotation=90, ha='right', 
                 color='red', fontweight='bold')
    else:
        optimal_sims = sim_counts[-1]  # Default to highest if none meet criteria
    
<<<<<<< HEAD
    plt.tight_layout(pad=5.0 * scale_factor)
    plt.savefig('monte_carlo_optimization.png', dpi=300, bbox_inches='tight')
=======
    plt.tight_layout()
    plt.savefig('monte_carlo_optimization_multi_trial.png', dpi=300, bbox_inches='tight')
>>>>>>> 29a1ccec
    plt.show()
    
    return optimal_sims

def create_detailed_error_analysis(analysis_results: dict, game_state: GameState):
    """Create detailed error analysis plots showing individual trial results."""
    
    sim_counts = analysis_results['simulation_counts']
    all_errors = analysis_results['error_percentages_all']
    
    # Create figure for detailed error analysis
    fig, (ax1, ax2) = plt.subplots(1, 2, figsize=(16, 6))
    fig.suptitle(f'Detailed Error Analysis - Multiple Trials\n{game_state}', 
                 fontsize=14, fontweight='bold')
    
    # Plot 1: Box plot of errors at each iteration count
    positions = range(len(sim_counts))
    bp = ax1.boxplot(all_errors, positions=positions, patch_artist=True, 
                     labels=[f'{count:,}' for count in sim_counts])
    
    # Color the boxes
    colors = plt.cm.viridis(np.linspace(0, 1, len(bp['boxes'])))
    for patch, color in zip(bp['boxes'], colors):
        patch.set_facecolor(color)
        patch.set_alpha(0.7)
    
    ax1.set_xlabel('Number of Simulations')
    ax1.set_ylabel('Error Percentage (%)')
    ax1.set_title('Error Distribution at Each Iteration Count')
    ax1.set_yscale('log')
    ax1.grid(True, alpha=0.3)
    plt.setp(ax1.get_xticklabels(), rotation=45, ha='right')
    
    # Plot 2: Individual trial trajectories
    colors = plt.cm.tab10(np.linspace(0, 1, len(all_errors[0])))
    for trial_idx in range(len(all_errors[0])):
        trial_errors = [errors[trial_idx] for errors in all_errors]
        ax2.loglog(sim_counts, trial_errors, 'o-', alpha=0.6, linewidth=1, 
                   markersize=4, color=colors[trial_idx])
    
    # Add mean line
    means = [np.mean(errors) for errors in all_errors]
    ax2.loglog(sim_counts, means, 'ko-', linewidth=3, markersize=8, 
               label='Mean', alpha=0.8)
    
    ax2.set_xlabel('Number of Simulations')
    ax2.set_ylabel('Error Percentage (%)')
    ax2.set_title('Individual Trial Trajectories')
    ax2.grid(True, alpha=0.3)
    ax2.legend()
    
    plt.tight_layout()
    plt.savefig('monte_carlo_detailed_error_analysis.png', dpi=300, bbox_inches='tight')
    plt.show()

def find_optimal_simulation_count(analysis_results: dict, 
                                 target_error: float = 0.1,
                                 max_time: float = 1.0) -> dict:
    """
    Find optimal simulation count based on constraints using multi-trial data.
    
    Args:
        analysis_results: Results from analyze_iterations_vs_accuracy
        target_error: Maximum acceptable error percentage (mean)
        max_time: Maximum acceptable execution time in seconds (mean)
        
    Returns:
        Dictionary with optimization recommendations
    """
    sim_counts = np.array(analysis_results['simulation_counts'])
    errors_mean = np.array(analysis_results['error_percentages_mean'])
    times_mean = np.array(analysis_results['execution_times_mean'])
    
    # Find points that meet error constraint
    error_mask = errors_mean <= target_error
    valid_error_sims = sim_counts[error_mask]
    valid_error_times = times_mean[error_mask]
    
    # Find points that meet time constraint
    time_mask = times_mean <= max_time
    valid_time_sims = sim_counts[time_mask]
    valid_time_errors = errors_mean[time_mask]
    
    # Find intersection (meets both constraints)
    both_mask = error_mask & time_mask
    optimal_sims = sim_counts[both_mask]
    optimal_errors = errors_mean[both_mask]
    optimal_times = times_mean[both_mask]
    
    recommendations = {
        'target_error_percent': target_error,
        'max_time_seconds': max_time,
        'min_sims_for_error': min(valid_error_sims) if len(valid_error_sims) > 0 else None,
        'max_sims_for_time': max(valid_time_sims) if len(valid_time_sims) > 0 else None,
        'optimal_range': (min(optimal_sims), max(optimal_sims)) if len(optimal_sims) > 0 else None,
        'recommended_sims': min(optimal_sims) if len(optimal_sims) > 0 else None
    }
    
    return recommendations

def get_system_info():
    """Get comprehensive system information for benchmarking."""
    cpu_info = {
        'processor': platform.processor(),
        'machine': platform.machine(),
        'cores_physical': psutil.cpu_count(logical=False),
        'cores_logical': psutil.cpu_count(logical=True),
        'cpu_freq_max': psutil.cpu_freq().max if psutil.cpu_freq() else 'Unknown',
        'cpu_freq_current': psutil.cpu_freq().current if psutil.cpu_freq() else 'Unknown'
    }
    
    memory_info = {
        'total_gb': round(psutil.virtual_memory().total / (1024**3), 2),
        'available_gb': round(psutil.virtual_memory().available / (1024**3), 2),
        'used_percent': psutil.virtual_memory().percent
    }
    
    system_info = {
        'platform': platform.platform(),
        'python_version': platform.python_version(),
        'cpu': cpu_info,
        'memory': memory_info
    }
    
    return system_info

def benchmark_single_thread(game_state: GameState, simulation_counts: List[int]) -> dict:
    """Benchmark single-threaded performance."""
    results = {
        'simulation_counts': [],
        'execution_times': [],
        'simulations_per_second': [],
        'cpu_usage': [],
        'memory_usage': []
    }
    
    for sim_count in simulation_counts:
        # Monitor system resources
        cpu_before = psutil.cpu_percent(interval=None)
        memory_before = psutil.virtual_memory().percent
        
        # Run simulation
        result = monte_carlo_land_probability(game_state, num_simulations=sim_count)
        
        # Monitor system resources after
        cpu_after = psutil.cpu_percent(interval=0.1)
        memory_after = psutil.virtual_memory().percent
        
        results['simulation_counts'].append(sim_count)
        results['execution_times'].append(result['execution_time_seconds'])
        results['simulations_per_second'].append(result['simulations_per_second'])
        results['cpu_usage'].append(max(cpu_before, cpu_after))
        results['memory_usage'].append(max(memory_before, memory_after))
    
    return results

def monte_carlo_worker(args):
    """Worker function for parallel processing."""
    game_state, num_simulations, seed = args
    return monte_carlo_land_probability(game_state, num_simulations, seed)

def benchmark_parallel_performance(game_state: GameState, total_simulations: int = 100000) -> dict:
    """Benchmark parallel vs single-threaded performance."""
    max_workers = multiprocessing.cpu_count()
    thread_counts = [1, 2, 4, max_workers] if max_workers >= 4 else [1, 2, max_workers]
    
    results = {
        'thread_counts': [],
        'execution_times': [],
        'speedup_ratios': [],
        'efficiency': [],
        'simulations_per_second': []
    }
    
    baseline_time = None
    
    for num_threads in thread_counts:
        if num_threads > max_workers:
            continue
            
        print(f"Testing {num_threads} threads...")
        
        # Divide work among threads
        sims_per_thread = total_simulations // num_threads
        remaining_sims = total_simulations % num_threads
        
        # Create work packages
        work_packages = []
        for i in range(num_threads):
            sims = sims_per_thread + (1 if i < remaining_sims else 0)
            work_packages.append((game_state, sims, i + 1))
        
        # Time parallel execution
        start_time = time.time()
        
        if num_threads == 1:
            # Single-threaded baseline
            monte_carlo_worker(work_packages[0])
        else:
            # Multi-threaded execution
            with ThreadPoolExecutor(max_workers=num_threads) as executor:
                list(executor.map(monte_carlo_worker, work_packages))
        
        execution_time = time.time() - start_time
        
        # Calculate metrics
        if baseline_time is None:
            baseline_time = execution_time
            speedup = 1.0
        else:
            speedup = baseline_time / execution_time
        
        efficiency = speedup / num_threads
        sims_per_sec = total_simulations / execution_time
        
        results['thread_counts'].append(num_threads)
        results['execution_times'].append(execution_time)
        results['speedup_ratios'].append(speedup)
        results['efficiency'].append(efficiency)
        results['simulations_per_second'].append(sims_per_sec)
    
    return results

def benchmark_memory_scaling(game_state: GameState) -> dict:
    """Benchmark memory usage scaling with simulation count."""
    simulation_counts = [1000, 10000, 100000, 1000000, 5000000]
    
    results = {
        'simulation_counts': [],
        'memory_before_mb': [],
        'memory_after_mb': [],
        'memory_delta_mb': [],
        'execution_times': []
    }
    
    for sim_count in simulation_counts:
        # Force garbage collection
        import gc
        gc.collect()
        
        # Measure memory before
        memory_before = psutil.virtual_memory().used / (1024**2)  # MB
        
        # Run simulation
        start_time = time.time()
        monte_carlo_land_probability(game_state, num_simulations=sim_count)
        execution_time = time.time() - start_time
        
        # Measure memory after
        memory_after = psutil.virtual_memory().used / (1024**2)  # MB
        memory_delta = memory_after - memory_before
        
        results['simulation_counts'].append(sim_count)
        results['memory_before_mb'].append(memory_before)
        results['memory_after_mb'].append(memory_after)
        results['memory_delta_mb'].append(memory_delta)
        results['execution_times'].append(execution_time)
        
        print(f"{sim_count:,} sims: {execution_time:.3f}s, {memory_delta:.1f}MB delta")
    
    return results

def create_hardware_benchmark_plots(system_info: dict, 
                                   single_thread_results: dict,
                                   parallel_results: dict,
                                   memory_results: dict):
    """Create comprehensive hardware benchmark plots."""
    
    fig = plt.figure(figsize=(20, 16))
    
    # Create a grid layout
    gs = fig.add_gridspec(4, 3, height_ratios=[0.5, 1, 1, 1], hspace=0.3, wspace=0.3)
    
    # System info text
    ax_info = fig.add_subplot(gs[0, :])
    ax_info.axis('off')
    info_text = f"""Hardware Benchmark Results
Platform: {system_info['platform']} | Python: {system_info['python_version']}
CPU: {system_info['cpu']['cores_physical']} physical cores, {system_info['cpu']['cores_logical']} logical cores
Memory: {system_info['memory']['total_gb']} GB total, {system_info['memory']['available_gb']} GB available
Processor: {system_info['cpu']['processor']}"""
    ax_info.text(0.5, 0.5, info_text, ha='center', va='center', fontsize=12, 
                bbox=dict(boxstyle="round,pad=0.5", facecolor="lightblue", alpha=0.8))
    
    # Plot 1: Single-thread performance scaling
    ax1 = fig.add_subplot(gs[1, 0])
    ax1.loglog(single_thread_results['simulation_counts'], 
               single_thread_results['execution_times'], 'bo-', linewidth=2, markersize=6)
    ax1.set_xlabel('Simulations')
    ax1.set_ylabel('Execution Time (s)')
    ax1.set_title('Single-Thread Performance')
    ax1.grid(True, alpha=0.3)
    
    # Plot 2: Throughput (simulations per second)
    ax2 = fig.add_subplot(gs[1, 1])
    ax2.semilogx(single_thread_results['simulation_counts'], 
                 np.array(single_thread_results['simulations_per_second']) / 1e6, 'go-', 
                 linewidth=2, markersize=6)
    ax2.set_xlabel('Simulations')
    ax2.set_ylabel('Throughput (Million sims/s)')
    ax2.set_title('Single-Thread Throughput')
    ax2.grid(True, alpha=0.3)
    
    # Plot 3: Resource usage
    ax3 = fig.add_subplot(gs[1, 2])
    ax3_twin = ax3.twinx()
    
    line1 = ax3.semilogx(single_thread_results['simulation_counts'], 
                        single_thread_results['cpu_usage'], 'ro-', 
                        linewidth=2, markersize=6, label='CPU %')
    line2 = ax3_twin.semilogx(single_thread_results['simulation_counts'], 
                             single_thread_results['memory_usage'], 'bo-', 
                             linewidth=2, markersize=6, label='Memory %')
    
    ax3.set_xlabel('Simulations')
    ax3.set_ylabel('CPU Usage (%)', color='red')
    ax3_twin.set_ylabel('Memory Usage (%)', color='blue')
    ax3.set_title('Resource Usage')
    ax3.grid(True, alpha=0.3)
    
    # Combine legends
    lines = line1 + line2
    labels = [l.get_label() for l in lines]
    ax3.legend(lines, labels, loc='upper left')
    
    # Plot 4: Parallel speedup
    ax4 = fig.add_subplot(gs[2, 0])
    ax4.plot(parallel_results['thread_counts'], parallel_results['speedup_ratios'], 
             'mo-', linewidth=2, markersize=8, label='Actual Speedup')
    ax4.plot(parallel_results['thread_counts'], parallel_results['thread_counts'], 
             'k--', alpha=0.7, label='Ideal Speedup')
    ax4.set_xlabel('Number of Threads')
    ax4.set_ylabel('Speedup Ratio')
    ax4.set_title('Parallel Speedup')
    ax4.grid(True, alpha=0.3)
    ax4.legend()
    
    # Plot 5: Parallel efficiency
    ax5 = fig.add_subplot(gs[2, 1])
    ax5.plot(parallel_results['thread_counts'], 
             np.array(parallel_results['efficiency']) * 100, 'co-', 
             linewidth=2, markersize=8)
    ax5.axhline(y=100, color='red', linestyle='--', alpha=0.7, label='100% Efficient')
    ax5.set_xlabel('Number of Threads')
    ax5.set_ylabel('Efficiency (%)')
    ax5.set_title('Parallel Efficiency')
    ax5.grid(True, alpha=0.3)
    ax5.legend()
    
    # Plot 6: Parallel throughput
    ax6 = fig.add_subplot(gs[2, 2])
    ax6.plot(parallel_results['thread_counts'], 
             np.array(parallel_results['simulations_per_second']) / 1e6, 'yo-', 
             linewidth=2, markersize=8)
    ax6.set_xlabel('Number of Threads')
    ax6.set_ylabel('Throughput (Million sims/s)')
    ax6.set_title('Parallel Throughput')
    ax6.grid(True, alpha=0.3)
    
    # Plot 7: Memory scaling
    ax7 = fig.add_subplot(gs[3, 0])
    ax7.loglog(memory_results['simulation_counts'], 
               memory_results['memory_delta_mb'], 'ro-', linewidth=2, markersize=6)
    ax7.set_xlabel('Simulations')
    ax7.set_ylabel('Memory Delta (MB)')
    ax7.set_title('Memory Usage Scaling')
    ax7.grid(True, alpha=0.3)
    
    # Plot 8: Memory efficiency
    ax8 = fig.add_subplot(gs[3, 1])
    memory_per_sim = np.array(memory_results['memory_delta_mb']) / np.array(memory_results['simulation_counts']) * 1e6  # bytes per sim
    ax8.semilogx(memory_results['simulation_counts'], memory_per_sim, 'go-', 
                 linewidth=2, markersize=6)
    ax8.set_xlabel('Simulations')
    ax8.set_ylabel('Bytes per Simulation')
    ax8.set_title('Memory Efficiency')
    ax8.grid(True, alpha=0.3)
    
    # Plot 9: Performance vs Memory trade-off
    ax9 = fig.add_subplot(gs[3, 2])
    throughput = np.array(memory_results['simulation_counts']) / np.array(memory_results['execution_times']) / 1e6
    ax9.scatter(memory_results['memory_delta_mb'], throughput, 
                c=memory_results['simulation_counts'], cmap='viridis', s=100, alpha=0.7)
    ax9.set_xlabel('Memory Usage (MB)')
    ax9.set_ylabel('Throughput (Million sims/s)')
    ax9.set_title('Performance vs Memory')
    ax9.grid(True, alpha=0.3)
    
    # Add colorbar for the scatter plot
    cbar = plt.colorbar(ax9.collections[0], ax=ax9)
    cbar.set_label('Simulation Count')
    
    plt.suptitle('Monte Carlo Hardware Benchmark Analysis', fontsize=16, fontweight='bold')
    plt.savefig('monte_carlo_hardware_benchmark.png', dpi=300, bbox_inches='tight')
    plt.show()

# Example usage and testing
if __name__ == "__main__":
    print("=== Monte Carlo Optimization Analysis ===")
    
    # Choose a standard deck for analysis
    standard_deck = GameState({"land": 24, "creature": 18, "spell": 18})
    
    # Run comprehensive analysis with multiple trials
    print("Running iterations vs accuracy analysis with multiple trials...")
    analysis_data = analyze_iterations_vs_accuracy(
        game_state=standard_deck,
        max_simulations=500000,  # Reduced for faster execution with multiple trials
        num_data_points=12,
        num_trials=8  # 8 independent trials at each iteration count
    )
    
    # Create optimization plots with error bars
    print("\nGenerating optimization plots with error bars...")
    optimal_sims = create_optimization_plots(analysis_data, standard_deck)
    
    # Create detailed error analysis
    print("\nGenerating detailed error analysis...")
    create_detailed_error_analysis(analysis_data, standard_deck)
    
    # Find optimal simulation counts for different constraints
    print(f"\n=== Optimization Recommendations (Based on Multiple Trials) ===")
    
    # Conservative: 0.1% error, 1 second max
    conservative = find_optimal_simulation_count(analysis_data, target_error=0.1, max_time=1.0)
    print(f"Conservative (≤0.1% error, ≤1s): {conservative['recommended_sims']} simulations")
    
    # Balanced: 0.5% error, 0.1 second max
    balanced = find_optimal_simulation_count(analysis_data, target_error=0.5, max_time=0.1)
    print(f"Balanced (≤0.5% error, ≤0.1s): {balanced['recommended_sims']} simulations")
    
    # Fast: 2% error, 0.01 second max
    fast = find_optimal_simulation_count(analysis_data, target_error=2.0, max_time=0.01)
    print(f"Fast (≤2% error, ≤0.01s): {fast['recommended_sims']} simulations")
    
    # Show overall optimal point
<<<<<<< HEAD
    print(f"\nOverall optimal (best accuracy/time ratio): {optimal_sims:,} simulations")
    
    # Demonstrate the recommendations
    print(f"\n=== Testing Recommendations ===")
    test_sims = [
        ("Conservative", conservative['recommended_sims']),
        ("Balanced", balanced['recommended_sims']),
        ("Fast", fast['recommended_sims']),
        ("Overall Optimal", optimal_sims)
    ]
    
    for name, sim_count in test_sims:
        if sim_count is not None:
            result = monte_carlo_probability(standard_deck, "land", num_simulations=sim_count)
            print(f"{name}: {sim_count:,} sims → "
                  f"{result['error_percentage']:.3f}% error, "
                  f"{result['execution_time_seconds']:.6f}s, "
                  f"{result['simulations_per_second']:.0f} sim/sec")
    
    print(f"\nPlot saved as: monte_carlo_optimization.png")
=======
    print(f"\nMost consistent (lowest coefficient of variation): {optimal_sims:,} simulations")
    
    # Show summary statistics
    print(f"\n=== Summary Statistics ===")
    sim_counts = analysis_data['simulation_counts']
    errors_mean = analysis_data['error_percentages_mean']
    errors_std = analysis_data['error_percentages_std']
    times_mean = analysis_data['execution_times_mean']
    
    print(f"Simulation range: {min(sim_counts):,} to {max(sim_counts):,}")
    print(f"Best mean error: {min(errors_mean):.4f}% at {sim_counts[np.argmin(errors_mean)]:,} simulations")
    print(f"Most consistent error: {min(errors_std):.4f}% std at {sim_counts[np.argmin(errors_std)]:,} simulations")
    print(f"Fastest execution: {min(times_mean):.6f}s at {sim_counts[np.argmin(times_mean)]:,} simulations")
    
    print(f"\nPlots saved as:")
    print(f"  - monte_carlo_optimization_multi_trial.png")
    print(f"  - monte_carlo_detailed_error_analysis.png")
    
    # Hardware Benchmarking Section
    print(f"\n{'='*60}")
    print("=== HARDWARE BENCHMARKING ===")
    print(f"{'='*60}")
    
    # Get system information
    print("Gathering system information...")
    system_info = get_system_info()
    
    print(f"\nSystem Information:")
    print(f"Platform: {system_info['platform']}")
    print(f"Python: {system_info['python_version']}")
    print(f"CPU: {system_info['cpu']['cores_physical']} physical cores, {system_info['cpu']['cores_logical']} logical cores")
    print(f"Memory: {system_info['memory']['total_gb']} GB total, {system_info['memory']['available_gb']} GB available")
    
    # Single-thread benchmarking
    print(f"\n--- Single-Thread Performance Benchmarking ---")
    single_thread_sim_counts = [1000, 5000, 10000, 50000, 100000, 500000]
    single_thread_results = benchmark_single_thread(standard_deck, single_thread_sim_counts)
    
    print("Single-thread results:")
    for i, sim_count in enumerate(single_thread_results['simulation_counts']):
        print(f"  {sim_count:,} sims: {single_thread_results['execution_times'][i]:.4f}s, "
              f"{single_thread_results['simulations_per_second'][i]:.0f} sim/s, "
              f"CPU: {single_thread_results['cpu_usage'][i]:.1f}%")
    
    # Parallel performance benchmarking
    print(f"\n--- Parallel Performance Benchmarking ---")
    parallel_results = benchmark_parallel_performance(standard_deck, total_simulations=200000)
    
    print("Parallel results:")
    for i, thread_count in enumerate(parallel_results['thread_counts']):
        print(f"  {thread_count} threads: {parallel_results['execution_times'][i]:.4f}s, "
              f"speedup: {parallel_results['speedup_ratios'][i]:.2f}x, "
              f"efficiency: {parallel_results['efficiency'][i]*100:.1f}%")
    
    # Memory scaling benchmarking
    print(f"\n--- Memory Scaling Benchmarking ---")
    memory_results = benchmark_memory_scaling(standard_deck)
    
    # Create comprehensive hardware benchmark plots
    print(f"\n--- Generating Hardware Benchmark Plots ---")
    create_hardware_benchmark_plots(system_info, single_thread_results, 
                                   parallel_results, memory_results)
    
    print(f"\nHardware benchmark plot saved as: monte_carlo_hardware_benchmark.png")
    
    # Performance recommendations
    print(f"\n=== HARDWARE-SPECIFIC RECOMMENDATIONS ===")
    
    # Find optimal single-thread performance point
    throughputs = single_thread_results['simulations_per_second']
    max_throughput_idx = np.argmax(throughputs)
    optimal_single_sims = single_thread_results['simulation_counts'][max_throughput_idx]
    
    print(f"Optimal single-thread simulation count: {optimal_single_sims:,}")
    print(f"Peak single-thread throughput: {max(throughputs):,.0f} simulations/second")
    
    # Find optimal parallel configuration
    parallel_throughputs = parallel_results['simulations_per_second']
    max_parallel_idx = np.argmax(parallel_throughputs)
    optimal_threads = parallel_results['thread_counts'][max_parallel_idx]
    
    print(f"Optimal thread count: {optimal_threads}")
    print(f"Peak parallel throughput: {max(parallel_throughputs):,.0f} simulations/second")
    print(f"Parallel speedup: {parallel_results['speedup_ratios'][max_parallel_idx]:.2f}x")
    
    # Memory efficiency analysis
    memory_per_sim = np.array(memory_results['memory_delta_mb']) / np.array(memory_results['simulation_counts']) * 1024 * 1024  # bytes per sim
    most_efficient_idx = np.argmin(memory_per_sim[1:]) + 1  # Skip first point which might be noisy
    efficient_sim_count = memory_results['simulation_counts'][most_efficient_idx]
    
    print(f"Most memory-efficient simulation count: {efficient_sim_count:,}")
    print(f"Memory usage: {memory_per_sim[most_efficient_idx]:.1f} bytes per simulation")
    
    print(f"\nAll benchmark plots saved!")
    print(f"Files generated:")
    print(f"  - monte_carlo_optimization_multi_trial.png")
    print(f"  - monte_carlo_detailed_error_analysis.png") 
    print(f"  - monte_carlo_hardware_benchmark.png")
>>>>>>> 29a1ccec
<|MERGE_RESOLUTION|>--- conflicted
+++ resolved
@@ -136,20 +136,8 @@
         trial_speeds = []
         trial_probabilities = []
         
-<<<<<<< HEAD
         for _ in range(trials):
             result = monte_carlo_probability(game_state, "land", num_simulations=sim_count)
-=======
-        # Run multiple independent trials
-        for trial in range(num_trials):
-            current_run += 1
-            print(f"  Trial {trial+1}/{num_trials} (Overall: {current_run}/{total_runs})", end='\r')
-            
-            # Use different random seed for each trial to ensure independence
-            result = monte_carlo_land_probability(game_state, num_simulations=sim_count, 
-                                                random_seed=current_run)
-            
->>>>>>> 29a1ccec
             trial_errors.append(result['error_percentage'])
             trial_times.append(result['execution_time_seconds'])
             trial_speeds.append(result['simulations_per_second'])
@@ -186,7 +174,6 @@
     probs_std = analysis_results['land_probabilities_std']
     
     # Create figure with subplots
-<<<<<<< HEAD
     fig_width = 18
     base_fig_width = 14
     scale_factor = fig_width / base_fig_width
@@ -200,23 +187,8 @@
     ax1.set_xlabel('Number of Simulations', fontsize=12 * scale_factor)
     ax1.set_ylabel('Error Percentage (%)', fontsize=12 * scale_factor)
     ax1.set_title('Accuracy vs Iterations', fontweight='bold', fontsize=14 * scale_factor)
-=======
-    fig, ((ax1, ax2), (ax3, ax4)) = plt.subplots(2, 2, figsize=(16, 12))
-    fig.suptitle(f'Monte Carlo Optimization Analysis (Multiple Trials)\n{game_state}', 
-                 fontsize=16, fontweight='bold')
-    
-    # Plot 1: Error vs Simulations with error bars
-    ax1.errorbar(sim_counts, errors_mean, yerr=errors_std, 
-                 fmt='bo-', linewidth=2, markersize=6, capsize=5, capthick=2)
-    ax1.set_xscale('log')
-    ax1.set_yscale('log')
-    ax1.set_xlabel('Number of Simulations')
-    ax1.set_ylabel('Error Percentage (%)')
-    ax1.set_title('Accuracy vs Iterations (Mean ± Std Dev)')
->>>>>>> 29a1ccec
     ax1.grid(True, alpha=0.3)
     
-<<<<<<< HEAD
     theoretical_errors = errors[0] * np.sqrt(sim_counts[0] / np.array(sim_counts))
     ax1.loglog(sim_counts, theoretical_errors, 'r--', alpha=0.7, label='Theoretical 1/√n')
     ax1.legend(fontsize=10 * scale_factor)
@@ -233,53 +205,15 @@
     ax3.set_xlabel('Number of Simulations', fontsize=12 * scale_factor)
     ax3.set_ylabel('Simulations per Second (Millions)', fontsize=12 * scale_factor)
     ax3.set_title('Computational Efficiency', fontweight='bold', fontsize=14 * scale_factor)
-=======
-    # Add theoretical 1/sqrt(n) convergence line
-    if len(errors_mean) > 0 and errors_mean[0] > 0:
-        theoretical_errors = errors_mean[0] * np.sqrt(sim_counts[0] / np.array(sim_counts))
-        ax1.loglog(sim_counts, theoretical_errors, 'r--', alpha=0.7, label='Theoretical 1/√n')
-        ax1.legend()
-    
-    # Plot 2: Execution Time vs Simulations with error bars
-    ax2.errorbar(sim_counts, times_mean, yerr=times_std,
-                 fmt='go-', linewidth=2, markersize=6, capsize=5, capthick=2)
-    ax2.set_xscale('log')
-    ax2.set_yscale('log')
-    ax2.set_xlabel('Number of Simulations')
-    ax2.set_ylabel('Execution Time (seconds)')
-    ax2.set_title('Performance vs Iterations (Mean ± Std Dev)')
-    ax2.grid(True, alpha=0.3)
-    
-    # Plot 3: Probability Distribution vs Simulations
-    theoretical_prob = game_state.land_probability()
-    ax3.errorbar(sim_counts, probs_mean, yerr=probs_std,
-                 fmt='mo-', linewidth=2, markersize=6, capsize=5, capthick=2, 
-                 label='Simulated')
-    ax3.axhline(y=theoretical_prob, color='red', linestyle='--', alpha=0.8, 
-                label=f'Theoretical ({theoretical_prob:.6f})')
-    ax3.set_xscale('log')
-    ax3.set_xlabel('Number of Simulations')
-    ax3.set_ylabel('Land Probability')
-    ax3.set_title('Probability Convergence (Mean ± Std Dev)')
->>>>>>> 29a1ccec
     ax3.grid(True, alpha=0.3)
     ax3.legend()
     
-<<<<<<< HEAD
     # Plot 4: Accuracy per Time (Optimization metric)
     accuracy_per_time = 1 / (np.array(errors) * np.array(times))  # Higher is better
     ax4.loglog(sim_counts, accuracy_per_time, 'co-', linewidth=2, markersize=6 * scale_factor)
     ax4.set_xlabel('Number of Simulations', fontsize=12 * scale_factor)
     ax4.set_ylabel('Accuracy per Second (1 / (Error% × Time))', fontsize=12 * scale_factor)
     ax4.set_title('Overall Efficiency (Higher = Better)', fontweight='bold', fontsize=14 * scale_factor)
-=======
-    # Plot 4: Coefficient of Variation (Std/Mean) for Error
-    cv_error = np.array(errors_std) / np.array(errors_mean)
-    ax4.semilogx(sim_counts, cv_error, 'co-', linewidth=2, markersize=6)
-    ax4.set_xlabel('Number of Simulations')
-    ax4.set_ylabel('Coefficient of Variation (Std/Mean)')
-    ax4.set_title('Error Consistency vs Iterations')
->>>>>>> 29a1ccec
     ax4.grid(True, alpha=0.3)
     
     # Find optimal point (minimum coefficient of variation for reasonable accuracy)
@@ -297,13 +231,8 @@
     else:
         optimal_sims = sim_counts[-1]  # Default to highest if none meet criteria
     
-<<<<<<< HEAD
     plt.tight_layout(pad=5.0 * scale_factor)
     plt.savefig('monte_carlo_optimization.png', dpi=300, bbox_inches='tight')
-=======
-    plt.tight_layout()
-    plt.savefig('monte_carlo_optimization_multi_trial.png', dpi=300, bbox_inches='tight')
->>>>>>> 29a1ccec
     plt.show()
     
     return optimal_sims
@@ -740,7 +669,6 @@
     print(f"Fast (≤2% error, ≤0.01s): {fast['recommended_sims']} simulations")
     
     # Show overall optimal point
-<<<<<<< HEAD
     print(f"\nOverall optimal (best accuracy/time ratio): {optimal_sims:,} simulations")
     
     # Demonstrate the recommendations
@@ -761,7 +689,7 @@
                   f"{result['simulations_per_second']:.0f} sim/sec")
     
     print(f"\nPlot saved as: monte_carlo_optimization.png")
-=======
+
     print(f"\nMost consistent (lowest coefficient of variation): {optimal_sims:,} simulations")
     
     # Show summary statistics
@@ -859,5 +787,4 @@
     print(f"Files generated:")
     print(f"  - monte_carlo_optimization_multi_trial.png")
     print(f"  - monte_carlo_detailed_error_analysis.png") 
-    print(f"  - monte_carlo_hardware_benchmark.png")
->>>>>>> 29a1ccec
+    print(f"  - monte_carlo_hardware_benchmark.png")